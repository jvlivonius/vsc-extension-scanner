# GitHub Projects Workflow Guide

**Daily development workflows and usage patterns for GitHub Projects V2.**

**Project:** [VS Code Extension Scanner Development (Project #3)](https://github.com/users/jvlivonius/projects/3)
**Setup:** See [GITHUB_PROJECTS_SETUP.md](GITHUB_PROJECTS_SETUP.md) for initial configuration

---

## Quick Access

**Project URL:** https://github.com/users/jvlivonius/projects/3

**Views:**
- **Kanban Board** - Daily work, drag cards between columns
- **Detailed Table** - All fields, sorting, filtering
- **Release Roadmap** - Timeline view by milestone

---

## Core Concepts

### Labels vs Fields

**Repository Labels** (show on issue page):
- `feature`, `bugfix`, `hotfix`, `task`, `release`
- `P0-critical`, `P1-high`, `P2-medium`, `P3-low`
- `complexity/XS`, `complexity/S`, `complexity/M`, `complexity/L`, `complexity/XL`

**Project Custom Fields** (show in project views):
- **Status** - Backlog, Todo, In Progress, In Review, Done, Blocked
- **Priority** - Critical, High, Medium, Low (auto-synced from labels)
- **Complexity** - XS, S, M, L, XL (auto-synced from labels)

**Built-in Milestone Field** (auto-synced from repository milestones):
- Use for version tracking: v3.8.0, v3.9.0, v4.0.0
- Don't create custom "Release" field

**Built-in Issue Dependencies** (Blocked by/Blocking):
- Set via issue sidebar → Relationships section
- Creates bidirectional link with visual "Blocked" indicator
- Up to 50 issues per relationship type
- Don't create custom "Dependencies" field

<<<<<<< HEAD
**Auto-Sync:** Priority and Complexity labels automatically sync to project fields when labels are added or changed via GitHub Actions (not on issue creation).
=======
**Documentation Requirements** (text field):
- YAML issue templates include "Required Documentation" text input field
- Comma-separated format: "ARCHITECTURE.md, SECURITY.md, PRD.md"
- Claude Code agents parse and read required docs before implementation
>>>>>>> d1216bd7

### Issue Template Fields (Not Project Fields)

**Documentation Requirements** (YAML template text input):
- **Location**: Issue body field (from `.github/ISSUE_TEMPLATE/*.yml`)
- **Format**: Comma-separated list: "ARCHITECTURE.md, SECURITY.md, PRD.md"
- **Templates**: `feature.yml`, `task.yml`, `release.yml` all include this field
- **Default Value**: "ARCHITECTURE.md, SECURITY.md, TESTING.md" (feature/task)
- **Agent Parsing**: `/sc:implement-issue` extracts and reads each document before implementation
- **Not a Project Field**: This appears in issue body, not as a custom project column

**Dependencies** (YAML template textarea):
- **Location**: Issue body field (from `.github/ISSUE_TEMPLATE/*.yml`)
- **Format**: Plain text with "Blocked By:" and "Blocks:" sections
- **Templates**: `feature.yml`, `task.yml` include this field
- **Agent Parsing**: `/sc:implement-issue` validates "Blocked By" issues are closed
- **Not a Project Field**: Use built-in issue dependencies for visual tracking

---

## Daily Workflows

### Creating Issues

**Recommended: Use YAML issue templates via web UI**

Navigate to: https://github.com/jvlivonius/vsc-extension-scanner/issues/new/choose

**Available templates:**
<<<<<<< HEAD
- **`feature.yml`** - Feature implementation
  - Required Documentation field (default: "ARCHITECTURE.md, SECURITY.md, PRD.md")
  - Dependencies field (Blocked By, Blocks)
  - Architecture layer selection
  - Breaking changes checkbox
  - Comprehensive acceptance criteria

- **`task.yml`** - Implementation task
  - Required Documentation field (default: "ARCHITECTURE.md, SECURITY.md, TESTING.md")
  - Dependencies field
  - Estimated effort dropdown (XS, S, M, L, XL)
  - Implementation approach guidance

- **`release.yml`** - Release tracking
  - Comprehensive 4-phase checklist (Pre-Release, Build, Version Control, Post-Release)
  - Version management integration
  - Release notes draft section

**Via CLI (for programmatic workflows):**
```bash
# Create feature with all required fields
gh issue create \
  --title "[FEATURE] Add CSV export" \
  --body "$(cat <<'EOF'
### Summary
Export scan results as CSV format

### Required Documentation
ARCHITECTURE.md, SECURITY.md, PRD.md

### Dependencies

Blocked By: None
Blocks: None

### Changes Required

**Files to Create:**
- vscode_scanner/csv_exporter.py

**Files to Modify:**
- vscode_scanner/output_formatter.py - Add CSV export method

**Tests to Add:**
- tests/test_csv_exporter.py - Unit tests
=======
- `feature.yml` - Feature implementation with structured documentation requirements
- `task.yml` - Implementation task with effort estimation
- `release.yml` - Release tracking with comprehensive checklist

**Via CLI (for programmatic workflows):**
```bash
# Create feature with labels
gh issue create \
  --title "[FEATURE] Add CSV export" \
  --body "$(cat <<'EOF'
## Summary
Export scan results as CSV format

## Required Documentation
ARCHITECTURE.md, SECURITY.md, PRD.md

## Dependencies
Blocked By: None
Blocks: None
>>>>>>> d1216bd7
EOF
)" \
  --label "feature,P1-high,complexity/M" \
  --milestone "v3.8.0"

# Result:
# 1. Issue created with all structured fields in body
# 2. Auto-added to Project #3 (Status = "Backlog")
# 3. Priority field set to "High" (auto-synced from P1-high label)
# 4. Complexity field set to "M" (auto-synced from complexity/M label)
<<<<<<< HEAD
# 5. Milestone field shows "v3.8.0" (auto-synced from repository milestone)
# 6. Required docs field parsed by /sc:implement-issue before implementation
=======
# 5. Milestone field shows "v3.8.0" (auto-synced)
# 6. Required docs field parsed by agents before implementation
>>>>>>> d1216bd7
```

**Setting dependencies:**
```bash
<<<<<<< HEAD
# Method 1: Via issue body (parsed by agents)
# Include "Blocked By: #140, #141" in Dependencies field

# Method 2: Via issue sidebar → Relationships section (web UI - creates visual links)
# Navigate to issue → Sidebar → Relationships → Mark as blocked by

# Method 3: Programmatically via GraphQL API
# See: https://docs.github.com/en/graphql/reference/mutations#createlinkedbranchforissue
=======
# Dependencies set via issue sidebar → Relationships section (web UI)
# Or programmatically during issue creation via API
# Claude Code /sc:implement-issue parses "Blocked By:" from issue body
>>>>>>> d1216bd7
```

### Moving Issues Through Workflow

**Kanban Board View:**
1. Filter high-priority backlog: `status:Backlog priority:High`
2. Drag issue from "Backlog" → "Todo" (ready to work)
3. Drag issue from "Todo" → "In Progress" (start work)
4. Create PR with `Closes #142` in description
5. Auto-workflow moves to "In Review"
6. Merge PR → Auto-workflow moves to "Done"

### Updating Fields Manually

**Web UI:**
- Table view → Click cell → Select value
- Board view → Drag card between columns (updates Status)

**CLI (requires GraphQL):**
```bash
# Assign to milestone
gh issue edit 142 --milestone "v3.8.0"

# Update labels (triggers auto-sync to Priority/Complexity fields)
gh issue edit 142 --add-label "P0-critical"
gh issue edit 142 --remove-label "P1-high"
```

---

## Common Filters

**Important:** Multi-word values must be quoted.

| Filter | Usage |
|--------|-------|
| `status:Backlog,Todo` | Items ready to work |
| `status:"In Progress"` | Currently being worked (multi-word needs quotes) |
| `priority:Critical,High` | High-priority items |
| `milestone:"v3.8.0"` | Specific release (quote versions with dots) |
| `-status:Done` | Exclude completed |
| `assignee:@me` | Your assigned items |
| `sprint:@current` | Current sprint (if using sprints) |
| `label:bug` | Items with bug label |
| `no:assignee` | Unassigned items |

**Combining filters:**
```
status:Backlog,Todo priority:Critical,High -assignee:@me
```
Result: High-priority backlog items not assigned to you

---

## Slash Commands

### `/sc:gh-projects` - Project Workflow Automation

**Create issues from feature plan:**
```bash
/sc:gh-projects create-from-plan docs/archive/plans/v3.8-csv-export.md --milestone v3.8.0
```
Parses markdown plan → Creates parent feature + task issues → Links to milestone → Auto-adds to project

**Generate release notes:**
```bash
/sc:gh-projects generate-release-notes v3.8.0 --draft
```
Fetches milestone issues → Groups by type → Formats as markdown → Saves to `docs/archive/summaries/`

**Sync milestone status:**
```bash
/sc:gh-projects sync-milestone v3.8.0
```
Updates project board from milestone status → Reports summary

### `/sc:implement-issue` - Agent-Driven Implementation

**Basic implementation:**
```bash
/sc:implement-issue 142
```

**What it does:**
1. Fetches issue #142 details (title, body, labels, milestone)
2. Validates prerequisites (dependencies resolved)
3. Parses "Required Documentation" field (comma-separated: "ARCHITECTURE.md, SECURITY.md")
4. Reads each required document before implementation
5. Creates feature branch
6. Implements code following acceptance criteria with tests
7. Runs quality gates (pytest, security, architecture)
8. Creates PR with `Closes #142`
9. Updates issue with `agent-implemented` label

**Options:**
```bash
/sc:implement-issue 143 --branch feature/custom-name  # Custom branch
/sc:implement-issue 144 --dry-run                     # Validate only
/sc:implement-issue 145 --no-pr                       # No PR creation
```

---

## Automatic Field Sync

**How it works:**
- Add/remove labels → GitHub Actions triggers → Project fields update
- **Trigger Events:** `labeled` and `unlabeled` (sync runs when labels change, not on issue creation)
- **Timing:** Labels must be added after issue creation to trigger sync (prevents race condition with project auto-add)
- Highest priority wins: P0 > P1 > P2 > P3
- Smallest complexity wins: XS > S > M > L > XL

**Examples:**
```bash
# Set priority
gh issue edit 142 --add-label "P1-high"
# → Priority field automatically set to "High"

# Change priority
gh issue edit 142 --remove-label "P1-high" --add-label "P0-critical"
# → Priority field automatically updated to "Critical"

# Clear priority
gh issue edit 142 --remove-label "P0-critical"
# → Priority field cleared (null)

# Set complexity
gh issue edit 142 --add-label "complexity/M"
# → Complexity field automatically set to "M"
```

**Troubleshooting:**
```bash
# Check workflow runs
gh run list --workflow=sync-project-fields.yml

# View specific run
gh run view <run-id> --log

# Manual sync: Remove and re-add label to trigger workflow
gh issue edit 142 --remove-label "P1-high"
gh issue edit 142 --add-label "P1-high"

# Re-fetch IDs if fields recreated
./scripts/github-projects/get-project-ids.sh
```

**Common Issues:**
- **Labels not syncing on new issues?** Labels must be added after issue creation (not during). Add labels separately to trigger sync.
- **Issue created with labels?** Remove and re-add the label to trigger the sync workflow.

---

## Feature Implementation Workflow

### 1. Plan → Issues

**Input:** Feature plan markdown (e.g., `docs/archive/plans/v3.8-csv-export.md`)

```bash
/sc:gh-projects create-from-plan docs/archive/plans/v3.8-csv-export.md --milestone v3.8.0
```

**Output:**
- Parent feature issue: `[FEATURE] Add CSV export functionality`
- Task issues: `[TASK] Implement CSV formatter class`
- All linked to milestone v3.8.0
- All auto-added to Project #3

### 2. Select → Implement

**Kanban Board:**
1. Filter: `status:Backlog priority:High milestone:"v3.8.0"`
2. Select ready issue (dependencies closed)
3. Drag to "Todo"
4. Note issue number (e.g., #142)

**Trigger agent:**
```bash
/sc:implement-issue 142
```

**Result:**
- Branch created: `feature/add-csv-export`
- Code implemented with tests
- PR created with `Closes #142`
- Status auto-updated to "In Review"

### 3. Review → Merge

**Manual actions:**
1. Review PR on GitHub
2. Test changes locally
3. Request changes or approve
4. Merge PR

**Auto-workflow:**
- PR merged → Status = "Done"
- Issue closed (via `Closes #142`)

### 4. Release

**When all milestone issues closed:**
```bash
python3 scripts/bump_version.py 3.8.0 --auto-update --milestone --create-release-issue
```

**Creates:**
- Release tracking issue: `[RELEASE] v3.8.0`
- Repository milestone (if not exists)
- Auto-adds to project

**Generate release notes:**
```bash
/sc:gh-projects generate-release-notes v3.8.0
```

---

## Common Issues

### Labels Don't Show as Board Columns

**Problem:** Created labels but they don't appear as columns.

**Solution:** Repository labels ≠ Project fields. Create custom "Status" field with options, then set as column field in Board view.

### Items Not Auto-Adding

**Check:**
1. Auto-add workflow enabled: Project menu → Workflows → Auto-add → ON
2. Filter matches issue: `is:issue,pr is:open -label:duplicate`
3. Repository selected: `jvlivonius/vsc-extension-scanner`

### Can't Group by Labels

**Problem:** "Group by" doesn't show "Labels" option.

**Solution:** Create custom single-select field (e.g., "Priority") and group by that. Labels are multi-value, grouping requires single-value.

### Custom Fields Don't Show on Issue Page

**Expected behavior:** Custom fields are project-scoped, not repository-scoped. Use labels for issue page visibility.

### Milestone Field Missing

**Solution:** Milestone is a built-in field. Enable it: View menu → Fields → Toggle ON "Milestone". Don't create custom "Release" field.

### Field Sync Not Working

**Check:**
```bash
# Workflow runs
gh run list --workflow=sync-project-fields.yml

# Repository variables exist
gh variable list  # Should show PROJECT_ID, PRIORITY_FIELD_ID, etc.

# Issue in project
# Verify issue was auto-added to Project #3
```

**Fix:** Re-run ID script if fields were recreated:
```bash
./scripts/github-projects/get-project-ids.sh
# Copy and run all output commands
```

---

## UI Quick Reference

| Element | Location | Shortcut |
|---------|----------|----------|
| Project Menu | Top-right (...) | Settings, Workflows |
| View Menu | Next to view name (▼) | Layout, Fields, Group, Sort, Filter |
| Field Menu | Table header (▼) | Edit field, Hide |
| Add Field | Table rightmost (+) | Create field |
| Command Palette | - | Cmd/Ctrl + K |

### Keyboard Shortcuts

| Action | Shortcut |
|--------|----------|
| Command palette | Cmd/Ctrl + K |
| Edit item | E |
| Copy item URL | C |
| Save and close | Cmd/Ctrl + Enter |
| Navigate items | ↑ ↓ arrows |

---

## Best Practices

1. **Use labels for categorization** - Shows on issue page
2. **Use custom fields for workflow** - Shows in project views
3. **Use Milestone for version tracking** - Auto-synced from repository
4. **Let automation handle Status** - Auto-add, auto-close workflows
5. **Let Actions sync Priority/Complexity** - Add labels, fields update automatically
6. **Filter aggressively** - Focus on relevant items only
7. **Archive completed items** - Keep board clean (manual or auto after 30 days)

---

## References

- **Setup Guide:** [GITHUB_PROJECTS_SETUP.md](GITHUB_PROJECTS_SETUP.md)
- **Release Process:** [RELEASE_PROCESS.md](RELEASE_PROCESS.md)
- **Git Workflow:** [GIT_WORKFLOW.md](GIT_WORKFLOW.md)
- **GitHub Projects Docs:** https://docs.github.com/en/issues/planning-and-tracking-with-projects
- **GitHub CLI Projects:** https://cli.github.com/manual/gh_project<|MERGE_RESOLUTION|>--- conflicted
+++ resolved
@@ -42,31 +42,12 @@
 - Up to 50 issues per relationship type
 - Don't create custom "Dependencies" field
 
-<<<<<<< HEAD
-**Auto-Sync:** Priority and Complexity labels automatically sync to project fields when labels are added or changed via GitHub Actions (not on issue creation).
-=======
 **Documentation Requirements** (text field):
 - YAML issue templates include "Required Documentation" text input field
 - Comma-separated format: "ARCHITECTURE.md, SECURITY.md, PRD.md"
 - Claude Code agents parse and read required docs before implementation
->>>>>>> d1216bd7
-
-### Issue Template Fields (Not Project Fields)
-
-**Documentation Requirements** (YAML template text input):
-- **Location**: Issue body field (from `.github/ISSUE_TEMPLATE/*.yml`)
-- **Format**: Comma-separated list: "ARCHITECTURE.md, SECURITY.md, PRD.md"
-- **Templates**: `feature.yml`, `task.yml`, `release.yml` all include this field
-- **Default Value**: "ARCHITECTURE.md, SECURITY.md, TESTING.md" (feature/task)
-- **Agent Parsing**: `/sc:implement-issue` extracts and reads each document before implementation
-- **Not a Project Field**: This appears in issue body, not as a custom project column
-
-**Dependencies** (YAML template textarea):
-- **Location**: Issue body field (from `.github/ISSUE_TEMPLATE/*.yml`)
-- **Format**: Plain text with "Blocked By:" and "Blocks:" sections
-- **Templates**: `feature.yml`, `task.yml` include this field
-- **Agent Parsing**: `/sc:implement-issue` validates "Blocked By" issues are closed
-- **Not a Project Field**: Use built-in issue dependencies for visual tracking
+
+**Auto-Sync:** Priority and Complexity labels automatically sync to project fields via GitHub Actions.
 
 ---
 
@@ -79,53 +60,6 @@
 Navigate to: https://github.com/jvlivonius/vsc-extension-scanner/issues/new/choose
 
 **Available templates:**
-<<<<<<< HEAD
-- **`feature.yml`** - Feature implementation
-  - Required Documentation field (default: "ARCHITECTURE.md, SECURITY.md, PRD.md")
-  - Dependencies field (Blocked By, Blocks)
-  - Architecture layer selection
-  - Breaking changes checkbox
-  - Comprehensive acceptance criteria
-
-- **`task.yml`** - Implementation task
-  - Required Documentation field (default: "ARCHITECTURE.md, SECURITY.md, TESTING.md")
-  - Dependencies field
-  - Estimated effort dropdown (XS, S, M, L, XL)
-  - Implementation approach guidance
-
-- **`release.yml`** - Release tracking
-  - Comprehensive 4-phase checklist (Pre-Release, Build, Version Control, Post-Release)
-  - Version management integration
-  - Release notes draft section
-
-**Via CLI (for programmatic workflows):**
-```bash
-# Create feature with all required fields
-gh issue create \
-  --title "[FEATURE] Add CSV export" \
-  --body "$(cat <<'EOF'
-### Summary
-Export scan results as CSV format
-
-### Required Documentation
-ARCHITECTURE.md, SECURITY.md, PRD.md
-
-### Dependencies
-
-Blocked By: None
-Blocks: None
-
-### Changes Required
-
-**Files to Create:**
-- vscode_scanner/csv_exporter.py
-
-**Files to Modify:**
-- vscode_scanner/output_formatter.py - Add CSV export method
-
-**Tests to Add:**
-- tests/test_csv_exporter.py - Unit tests
-=======
 - `feature.yml` - Feature implementation with structured documentation requirements
 - `task.yml` - Implementation task with effort estimation
 - `release.yml` - Release tracking with comprehensive checklist
@@ -145,42 +79,25 @@
 ## Dependencies
 Blocked By: None
 Blocks: None
->>>>>>> d1216bd7
 EOF
 )" \
   --label "feature,P1-high,complexity/M" \
   --milestone "v3.8.0"
 
 # Result:
-# 1. Issue created with all structured fields in body
+# 1. Issue created with labels
 # 2. Auto-added to Project #3 (Status = "Backlog")
 # 3. Priority field set to "High" (auto-synced from P1-high label)
 # 4. Complexity field set to "M" (auto-synced from complexity/M label)
-<<<<<<< HEAD
-# 5. Milestone field shows "v3.8.0" (auto-synced from repository milestone)
-# 6. Required docs field parsed by /sc:implement-issue before implementation
-=======
 # 5. Milestone field shows "v3.8.0" (auto-synced)
 # 6. Required docs field parsed by agents before implementation
->>>>>>> d1216bd7
 ```
 
 **Setting dependencies:**
 ```bash
-<<<<<<< HEAD
-# Method 1: Via issue body (parsed by agents)
-# Include "Blocked By: #140, #141" in Dependencies field
-
-# Method 2: Via issue sidebar → Relationships section (web UI - creates visual links)
-# Navigate to issue → Sidebar → Relationships → Mark as blocked by
-
-# Method 3: Programmatically via GraphQL API
-# See: https://docs.github.com/en/graphql/reference/mutations#createlinkedbranchforissue
-=======
 # Dependencies set via issue sidebar → Relationships section (web UI)
 # Or programmatically during issue creation via API
 # Claude Code /sc:implement-issue parses "Blocked By:" from issue body
->>>>>>> d1216bd7
 ```
 
 ### Moving Issues Through Workflow
@@ -288,8 +205,6 @@
 
 **How it works:**
 - Add/remove labels → GitHub Actions triggers → Project fields update
-- **Trigger Events:** `labeled` and `unlabeled` (sync runs when labels change, not on issue creation)
-- **Timing:** Labels must be added after issue creation to trigger sync (prevents race condition with project auto-add)
 - Highest priority wins: P0 > P1 > P2 > P3
 - Smallest complexity wins: XS > S > M > L > XL
 
@@ -320,17 +235,9 @@
 # View specific run
 gh run view <run-id> --log
 
-# Manual sync: Remove and re-add label to trigger workflow
-gh issue edit 142 --remove-label "P1-high"
-gh issue edit 142 --add-label "P1-high"
-
 # Re-fetch IDs if fields recreated
 ./scripts/github-projects/get-project-ids.sh
 ```
-
-**Common Issues:**
-- **Labels not syncing on new issues?** Labels must be added after issue creation (not during). Add labels separately to trigger sync.
-- **Issue created with labels?** Remove and re-add the label to trigger the sync workflow.
 
 ---
 
