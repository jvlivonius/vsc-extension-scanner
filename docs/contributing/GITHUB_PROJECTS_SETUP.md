# GitHub Projects Setup Guide

**One-time initial configuration for GitHub Projects V2 integration.**

---

## Prerequisites

✅ GitHub CLI authenticated with project permissions
✅ Token scopes: `project`, `read:project`, `repo`, `workflow`

```bash
# Verify authentication
gh auth status
```

---

## 1. Create Project Board

### Via GitHub CLI (Recommended)

```bash
gh project create \
  --owner jvlivonius \
  --title "VS Code Extension Scanner Development" \
  --format json
```

**Result:** Project #3 at https://github.com/users/jvlivonius/projects/3

### Via Web UI

1. Navigate to: https://github.com/jvlivonius/projects
2. Click "New project" → Select "Table" view
3. Title: "VS Code Extension Scanner Development"

---

## 2. Create Custom Fields

Navigate to project → Table view → Click **"+"** in rightmost field header

### Required Fields

| Field Name | Type | Options |
|-----------|------|---------|
| **Status** | Single select | Backlog, Todo, In Progress, In Review, Done, Blocked |
| **Priority** | Single select | Critical, High, Medium, Low |
| **Complexity** | Single select | XS, S, M, L, XL |

**Important:** Set "Status" default to "Backlog", "Priority" default to "Medium"

### Optional Fields

| Field Name | Type | Purpose |
|-----------|------|---------|
| **Theme** | Single select | Feature area grouping (Scanning, API, Cache, CLI, Security, Testing) |
| **Estimate** | Number | Hours or story points |
| **Sprint** | Iteration | 2-week cycles (if using sprints) |
| **Planned Start** | Date | For roadmap view |
| **Target Completion** | Date | For roadmap view |

**Note:** Use built-in features instead of custom fields for:
- **Milestone** field for version tracking (v3.8.0, v3.9.0) - don't create custom "Release" field
- **Issue Dependencies** (Blocked by/Blocking) for dependencies - don't create custom "Dependencies" field
- **Text input fields** in YAML issue templates for documentation requirements - don't create custom "Required Docs" field

---

## 3. Configure Views

### View 1: Kanban Board (Primary)

1. Click **"+"** → "New view" → Name: "Kanban Board"
2. View menu (▼) → Layout → **Board**
3. View menu → Column field → **Status**
4. View menu → Group by → **Priority** (swimlanes)
5. View menu → Field sum → **Estimate**
6. View menu → Fields → Toggle ON: Assignees, Labels, Milestone, Priority, Complexity

### View 2: Detailed Table

1. Click **"+"** → "New view" → Name: "Detailed View"
2. View menu → Group by → **Status**
3. View menu → Sort → **Priority** (descending)
4. View menu → Field sum → **Estimate**
5. View menu → Fields → Toggle ON all fields

### View 3: Release Roadmap (Optional)

Requires "Planned Start" and "Target Completion" date fields.

1. Click **"+"** → "New view" → Name: "Release Roadmap"
2. View menu → Layout → **Roadmap**
3. View menu → Roadmap settings → Start: Planned Start, Target: Target Completion
4. View menu → Group by → **Milestone**

---

## 4. Setup Automation Rules

### Built-In Workflows (Auto-Enabled)

Navigate to Project menu (...) → Workflows

✅ **Item closed** → Set status to "Done" (pre-enabled)
✅ **Pull request merged** → Set status to "Done" (pre-enabled)
✅ **Item reopened** → Restore previous status (pre-enabled)

### Configure Auto-Add Workflow

1. Find "Auto-add to project" workflow → Edit
2. Repository: `jvlivonius/vsc-extension-scanner`
3. Filter: `is:issue,pr is:open -label:duplicate`
4. Toggle **ON** → Save

### Configure Auto-Status on Add

1. Find "Item added to project" workflow → Edit
2. When: Item added to project
3. Set: Status → **Backlog**
4. Toggle **ON** → Save

---

## 5. Create Repository Labels

```bash
# Type labels
gh label create "feature" --description "New feature" --color "0e8a16"
gh label create "bugfix" --description "Bug fix" --color "d73a4a"
gh label create "hotfix" --description "Critical security/data fix" --color "b60205"
gh label create "task" --description "Implementation task" --color "fbca04"
gh label create "release" --description "Release tracking" --color "5319e7"

# Priority labels
gh label create "P0-critical" --description "Critical priority" --color "b60205"
gh label create "P1-high" --description "High priority" --color "d93f0b"
gh label create "P2-medium" --description "Medium priority" --color "fbca04"
gh label create "P3-low" --description "Low priority" --color "0e8a16"

# Status labels
gh label create "agent-ready" --description "Ready for agent implementation" --color "7057ff"
gh label create "agent-implemented" --description "Implemented by Claude Code agent" --color "5319e7"
gh label create "blocked" --description "Blocked by dependencies" --color "d4c5f9"
gh label create "needs-review" --description "Needs human review" --color "fef2c0"

# Complexity labels
gh label create "complexity/XS" --description "< 2 hours" --color "c2e0c6"
gh label create "complexity/S" --description "2-4 hours" --color "bfdadc"
gh label create "complexity/M" --description "4-8 hours" --color "fef2c0"
gh label create "complexity/L" --description "1-2 days" --color "fad8c7"
gh label create "complexity/XL" --description "> 2 days" --color "f9d0c4"
```

**Note:** Documentation requirements are handled via text input fields in YAML issue templates (`.github/ISSUE_TEMPLATE/*.yml`), not labels. See templates for "Required Documentation" field with comma-separated format: "ARCHITECTURE.md, SECURITY.md, PRD.md"

---

## 6. Setup Automatic Field Sync

**Automatically sync Priority and Complexity labels to project fields.**

**How it works:**
- Workflow triggers on `labeled` and `unlabeled` events (not `opened`)
- When labels are added/changed, the sync action updates project fields
- Issue must already be in the project for sync to work (prevents race condition)

### Prerequisites

✅ Workflow files exist:
- `.github/workflows/sync-project-fields.yml`
- `.github/actions/sync-project-field/action.yml`

### Fetch Project IDs

```bash
cd /Users/joerg.von.livonius/Development/vsc-extension-scanner
./scripts/github-projects/get-project-ids.sh
```

**Output:** Commands to set repository variables with Project, Field, and Option IDs.

### Set Repository Variables

Copy and run all commands from script output:

```bash
# Project ID
gh variable set PROJECT_ID --body "PVT_..."

# Priority field
gh variable set PRIORITY_FIELD_ID --body "PVTSSF_..."
gh variable set PRIORITY_CRITICAL_OPTION_ID --body "..."
gh variable set PRIORITY_HIGH_OPTION_ID --body "..."
gh variable set PRIORITY_MEDIUM_OPTION_ID --body "..."
gh variable set PRIORITY_LOW_OPTION_ID --body "..."

# Complexity field
gh variable set COMPLEXITY_FIELD_ID --body "PVTSSF_..."
gh variable set COMPLEXITY_XS_OPTION_ID --body "..."
gh variable set COMPLEXITY_S_OPTION_ID --body "..."
gh variable set COMPLEXITY_M_OPTION_ID --body "..."
gh variable set COMPLEXITY_L_OPTION_ID --body "..."
gh variable set COMPLEXITY_XL_OPTION_ID --body "..."
```

### Test Automation

```bash
# Create test issue (without labels initially)
gh issue create --title "Test automatic field sync" --body "Testing"

# Add labels separately to trigger sync workflow
gh issue edit <issue-number> --add-label "P1-high,complexity/M"

# Verify workflow ran
gh run list --workflow=sync-project-fields.yml

# Check project board - Priority should be "High", Complexity should be "M"
```

**Note:** Labels must be added after issue creation (not during) to trigger the sync workflow. This prevents race condition with project auto-add.

---

## 7. Enable Built-in Milestone Field

### Create Repository Milestones

```bash
# Via CLI
gh api repos/jvlivonius/vsc-extension-scanner/milestones \
  -F title="v3.8.0" \
  -F description="Release 3.8.0" \
  -F due_on="2025-12-15T00:00:00Z"
```

Or via web UI: https://github.com/jvlivonius/vsc-extension-scanner/milestones

### Enable in Project Views

1. Navigate to project → Table view
2. View menu (▼) → Fields
3. Toggle **ON**: Milestone
4. Result: Milestone column appears, auto-synced from repository

---

## 8. Built-in Issue Dependencies

GitHub Projects V2 supports native dependency tracking via "Blocked by/Blocking" relationships.

**How to set dependencies:**

Via Web UI:
1. Open issue → Sidebar → "Relationships" section
2. Click "Mark as blocked by" or "Mark as blocking"
3. Select up to 50 issues per relationship type
4. Blocked issues show "Blocked" icon on project boards

Via Issue Creation:
- Dependencies can be set programmatically during issue creation via API
- Claude Code `/sc:gh-projects create-from-plan` automatically sets "blocked-by" relationships based on task hierarchy

**Features:**
- ✅ Bidirectional linking (automatically updates both issues)
- ✅ Visual "Blocked" indicator on project boards and issue lists
- ✅ Up to 50 relationships per type
- ✅ API support for automation (GraphQL and REST)
- ✅ Filterable in project views

**Use this instead of a custom "Dependencies" field.**

---

## 9. Verification

```bash
# List projects
gh project list --owner jvlivonius

# List labels
gh label list

# List repository variables
gh variable list

# Should show:
# - PROJECT_ID
# - PRIORITY_FIELD_ID + option IDs (4)
# - COMPLEXITY_FIELD_ID + option IDs (5)
```

**Web UI Checklist:**
- ✅ Project #3 exists and loads
- ✅ Custom fields visible in Table view
- ✅ Kanban Board view shows Status columns
- ✅ Auto-add workflow enabled
- ✅ Test issue appears in project with correct fields

---

## Troubleshooting

### Issue Not Auto-Added to Project

**Symptom**: Created issue doesn't appear in Project #3

**Common Causes:**
1. **Auto-add workflow not configured properly**
2. **Repository not selected in filter**
3. **Issue matches exclusion filter**

**Solution:**
```bash
# 1. Check auto-add workflow configuration (Web UI Required)
# Navigate to: https://github.com/users/jvlivonius/projects/3
# → Click "..." menu → Workflows → "Auto-add to project"
# → Verify:
#   - Toggle: ON
#   - Repository: jvlivonius/vsc-extension-scanner (CHECKED)
#   - Filter: is:issue,pr is:open -label:duplicate
# → Save if changes needed

# 2. Manually add issue as workaround
gh project item-add 3 --owner jvlivonius --url https://github.com/jvlivonius/vsc-extension-scanner/issues/<number>

# 3. Test with new issue
gh issue create --title "[TEST] Auto-add test" --body "Testing" --label "feature"
# Wait 1-2 minutes, then check project board
```

### Field Sync Workflow Failing

<<<<<<< HEAD
**Symptom**: Workflow fails with exit code 1 or sync doesn't run
=======
**Symptom**: Workflow fails with exit code 1
>>>>>>> d1216bd7

**Common Causes:**
1. **Repository variables not set** (PROJECT_ID, field IDs, option IDs)
2. **Issue not in project** (sync can't update fields for non-project items)
<<<<<<< HEAD
3. **Labels added during issue creation** (workflow only triggers on label changes, not `opened` event)
4. **GraphQL query errors**
=======
3. **GraphQL query errors**
>>>>>>> d1216bd7

**Solution:**
```bash
# 1. Verify repository variables exist
gh variable list
# Should show: PROJECT_ID, PRIORITY_FIELD_ID, COMPLEXITY_FIELD_ID, and all option IDs

# 2. If variables missing, re-run ID script
./scripts/github-projects/get-project-ids.sh
# Copy and run all output commands

# 3. Check workflow logs
gh run list --workflow=sync-project-fields.yml
gh run view <run-id> --log

# 4. Manually add issue to project first
gh project item-add 3 --owner jvlivonius --url https://github.com/jvlivonius/vsc-extension-scanner/issues/<number>

<<<<<<< HEAD
# 5. Re-trigger sync by removing and re-adding label
gh issue edit <number> --remove-label "P2-medium"
gh issue edit <number> --add-label "P1-high"
```

**Note:** The sync workflow triggers on `labeled`/`unlabeled` events only. If you create an issue with labels, the workflow won't run until labels are changed.

=======
# 5. Re-trigger sync by adding/removing label
gh issue edit <number> --remove-label "P2-medium" --add-label "P1-high"
```

>>>>>>> d1216bd7
### Custom Fields Not Showing

**Symptom**: Priority or Complexity fields missing from project views

**Solution:**
```bash
# 1. Enable fields in view (Web UI)
# Project #3 → Table view → View menu (▼) → Fields
# → Toggle ON: Priority, Complexity

# 2. Verify fields exist in project
# Project #3 → Settings (⚙️) → Fields
# → Should show: Priority (Critical, High, Medium, Low)
# →              Complexity (XS, S, M, L, XL)

# 3. If fields missing, create them manually:
# Project #3 → Settings → Fields → New field
# → Name: Priority, Type: Single select
# → Options: Critical, High, Medium, Low
# Repeat for Complexity with options: XS, S, M, L, XL

# 4. Re-run ID script to get new field IDs
./scripts/github-projects/get-project-ids.sh
```

### Milestone Field Not Visible

**Symptom**: Can't see milestone column in project views

**Solution:**
```bash
# Milestone is a BUILT-IN field, not custom

# 1. Enable in view (Web UI)
# Project #3 → Table view → View menu (▼) → Fields
# → Toggle ON: Milestone

# 2. Create milestones in repository
gh api repos/jvlivonius/vsc-extension-scanner/milestones \
  -F title="v3.8.0" \
  -F description="Release 3.8.0"

# 3. Assign milestone to issues
gh issue edit <number> --milestone "v3.8.0"
```

### Labels Not Syncing to Fields

**Symptom**: Adding priority/complexity labels doesn't update project fields

**Common Causes:**
<<<<<<< HEAD
1. **Labels added during issue creation** (workflow only triggers on label changes, not `opened`)
2. **Workflow not triggered** (issue/PR not in watched events)
3. **Issue not in project** (can't update fields for non-project items)
4. **Variable mismatch** (label value doesn't match expected format)
=======
1. **Workflow not triggered** (issue/PR not in watched events)
2. **Issue not in project** (can't update fields for non-project items)
3. **Variable mismatch** (label value doesn't match expected format)
>>>>>>> d1216bd7

**Solution:**
```bash
# 1. Verify workflow triggers
cat .github/workflows/sync-project-fields.yml | grep -A 5 "on:"
<<<<<<< HEAD
# Should show: issues.types [labeled, unlabeled]  (NOT opened)

# 2. If issue was created with labels, re-trigger sync
gh issue edit <number> --remove-label "P1-high"
gh issue edit <number> --add-label "P1-high"

# 3. Check recent workflow runs
gh run list --workflow=sync-project-fields.yml --limit 10

# 4. Verify label format
=======
# Should include: issues.types [opened, labeled, unlabeled]

# 2. Check recent workflow runs
gh run list --workflow=sync-project-fields.yml --limit 10

# 3. Verify label format
>>>>>>> d1216bd7
gh label list | grep -E "P[0-3]|complexity"
# Should show: P0-critical, P1-high, P2-medium, P3-low
#              complexity/XS, complexity/S, complexity/M, complexity/L, complexity/XL

<<<<<<< HEAD
# 5. Test sync manually
gh issue edit <number> --add-label "P2-medium"
# Wait 30 seconds, then check project board

# 6. If still failing, check workflow logs
=======
# 4. Test sync manually
gh issue edit <number> --add-label "P1-high"
# Wait 30 seconds, then check project board

# 5. If still failing, check workflow logs
>>>>>>> d1216bd7
gh run list --workflow=sync-project-fields.yml
gh run view <latest-run-id> --log
```

<<<<<<< HEAD
**Remember:** Always add labels after issue creation, not during, to ensure sync workflow triggers.

=======
>>>>>>> d1216bd7
### Can't Filter by Documentation Requirements

**Note**: As of the latest version, documentation requirements use a text input field, not labels.

**To find issues by required docs:**
```bash
# Search issue bodies
gh issue list --json number,title,body --jq '.[] | select(.body | contains("ARCHITECTURE.md")) | "\(.number): \(.title)"'

# Or use project view filters with text search
# Project #3 → Filter: text:"ARCHITECTURE.md"
```

---

## Next Steps

Setup complete. See [GITHUB_PROJECTS.md](GITHUB_PROJECTS.md) for:
- Daily development workflows
- Using filters and views
- Slash command reference
- Common workflow patterns

---

## References

- [GitHub Projects Documentation](https://docs.github.com/en/issues/planning-and-tracking-with-projects)
- [GitHub CLI Projects](https://cli.github.com/manual/gh_project)
- [Project Automation](https://docs.github.com/en/issues/planning-and-tracking-with-projects/automating-your-project)<|MERGE_RESOLUTION|>--- conflicted
+++ resolved
@@ -162,11 +162,6 @@
 
 **Automatically sync Priority and Complexity labels to project fields.**
 
-**How it works:**
-- Workflow triggers on `labeled` and `unlabeled` events (not `opened`)
-- When labels are added/changed, the sync action updates project fields
-- Issue must already be in the project for sync to work (prevents race condition)
-
 ### Prerequisites
 
 ✅ Workflow files exist:
@@ -209,19 +204,14 @@
 ### Test Automation
 
 ```bash
-# Create test issue (without labels initially)
-gh issue create --title "Test automatic field sync" --body "Testing"
-
-# Add labels separately to trigger sync workflow
-gh issue edit <issue-number> --add-label "P1-high,complexity/M"
+# Create test issue
+gh issue create --title "Test automatic field sync" --body "Testing" --label "P1-high,complexity/M"
 
 # Verify workflow ran
 gh run list --workflow=sync-project-fields.yml
 
 # Check project board - Priority should be "High", Complexity should be "M"
 ```
-
-**Note:** Labels must be added after issue creation (not during) to trigger the sync workflow. This prevents race condition with project auto-add.
 
 ---
 
@@ -334,21 +324,12 @@
 
 ### Field Sync Workflow Failing
 
-<<<<<<< HEAD
-**Symptom**: Workflow fails with exit code 1 or sync doesn't run
-=======
 **Symptom**: Workflow fails with exit code 1
->>>>>>> d1216bd7
 
 **Common Causes:**
 1. **Repository variables not set** (PROJECT_ID, field IDs, option IDs)
 2. **Issue not in project** (sync can't update fields for non-project items)
-<<<<<<< HEAD
-3. **Labels added during issue creation** (workflow only triggers on label changes, not `opened` event)
-4. **GraphQL query errors**
-=======
 3. **GraphQL query errors**
->>>>>>> d1216bd7
 
 **Solution:**
 ```bash
@@ -367,20 +348,10 @@
 # 4. Manually add issue to project first
 gh project item-add 3 --owner jvlivonius --url https://github.com/jvlivonius/vsc-extension-scanner/issues/<number>
 
-<<<<<<< HEAD
-# 5. Re-trigger sync by removing and re-adding label
-gh issue edit <number> --remove-label "P2-medium"
-gh issue edit <number> --add-label "P1-high"
-```
-
-**Note:** The sync workflow triggers on `labeled`/`unlabeled` events only. If you create an issue with labels, the workflow won't run until labels are changed.
-
-=======
 # 5. Re-trigger sync by adding/removing label
 gh issue edit <number> --remove-label "P2-medium" --add-label "P1-high"
 ```
 
->>>>>>> d1216bd7
 ### Custom Fields Not Showing
 
 **Symptom**: Priority or Complexity fields missing from project views
@@ -432,66 +403,33 @@
 **Symptom**: Adding priority/complexity labels doesn't update project fields
 
 **Common Causes:**
-<<<<<<< HEAD
-1. **Labels added during issue creation** (workflow only triggers on label changes, not `opened`)
-2. **Workflow not triggered** (issue/PR not in watched events)
-3. **Issue not in project** (can't update fields for non-project items)
-4. **Variable mismatch** (label value doesn't match expected format)
-=======
 1. **Workflow not triggered** (issue/PR not in watched events)
 2. **Issue not in project** (can't update fields for non-project items)
 3. **Variable mismatch** (label value doesn't match expected format)
->>>>>>> d1216bd7
 
 **Solution:**
 ```bash
 # 1. Verify workflow triggers
 cat .github/workflows/sync-project-fields.yml | grep -A 5 "on:"
-<<<<<<< HEAD
-# Should show: issues.types [labeled, unlabeled]  (NOT opened)
-
-# 2. If issue was created with labels, re-trigger sync
-gh issue edit <number> --remove-label "P1-high"
-gh issue edit <number> --add-label "P1-high"
-
-# 3. Check recent workflow runs
-gh run list --workflow=sync-project-fields.yml --limit 10
-
-# 4. Verify label format
-=======
 # Should include: issues.types [opened, labeled, unlabeled]
 
 # 2. Check recent workflow runs
 gh run list --workflow=sync-project-fields.yml --limit 10
 
 # 3. Verify label format
->>>>>>> d1216bd7
 gh label list | grep -E "P[0-3]|complexity"
 # Should show: P0-critical, P1-high, P2-medium, P3-low
 #              complexity/XS, complexity/S, complexity/M, complexity/L, complexity/XL
 
-<<<<<<< HEAD
-# 5. Test sync manually
-gh issue edit <number> --add-label "P2-medium"
-# Wait 30 seconds, then check project board
-
-# 6. If still failing, check workflow logs
-=======
 # 4. Test sync manually
 gh issue edit <number> --add-label "P1-high"
 # Wait 30 seconds, then check project board
 
 # 5. If still failing, check workflow logs
->>>>>>> d1216bd7
 gh run list --workflow=sync-project-fields.yml
 gh run view <latest-run-id> --log
 ```
 
-<<<<<<< HEAD
-**Remember:** Always add labels after issue creation, not during, to ensure sync workflow triggers.
-
-=======
->>>>>>> d1216bd7
 ### Can't Filter by Documentation Requirements
 
 **Note**: As of the latest version, documentation requirements use a text input field, not labels.
